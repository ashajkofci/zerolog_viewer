#!/usr/bin/env python3
"""
ZeroLog Viewer - A cross-platform GUI application for viewing JSONL logs.
"""

import json
import tkinter as tk
from tkinter import ttk, filedialog, messagebox, simpledialog
try:
    from tkinterdnd2 import DND_FILES, TkinterDnD
    HAS_DND = True
except ImportError:
    print("Warning: tkinterdnd2 not found. Drag-and-drop functionality will be disabled.")
    print("Install with: pip install tkinterdnd2")
    HAS_DND = False
    DND_FILES = None
    TkinterDnD = None
from datetime import datetime, timedelta
from typing import List, Dict, Any, Optional, Set
import os
import threading
import platform
from pathlib import Path
import subprocess
import gzip
<<<<<<< HEAD
import csv
=======
import sys


def get_resource_path(relative_path: str) -> Path:
    """Get absolute path to resource, works for dev and for PyInstaller.
    
    When running as a PyInstaller executable, resources are extracted to a
    temporary directory and the path is stored in sys._MEIPASS.
    In development, resources are in the same directory as this file.
    """
    try:
        # PyInstaller creates a temp folder and stores the path in _MEIPASS
        # This is where bundled data files are extracted at runtime
        base_path = Path(sys._MEIPASS)
    except AttributeError:
        # Running in normal Python environment
        base_path = Path(__file__).parent
    
    return base_path / relative_path
>>>>>>> 5fa7a822


def get_version_info() -> Dict[str, str]:
    """Get version information from VERSION file and git."""
    version_info = {
        'version': 'Unknown',
        'git_version': 'Unknown'
    }
    
    # Try to read VERSION file from bundled resources or source directory
    try:
        version_file = get_resource_path('VERSION')
        if version_file.exists():
            with open(version_file, 'r') as f:
                version_info['version'] = f.read().strip()
    except Exception as e:
        print(f"Warning: Could not read VERSION file: {e}")
    
    # Try to get git version (only works in development, not in packaged app)
    try:
        # Only try git if we're not in a PyInstaller bundle
        if not hasattr(sys, '_MEIPASS'):
            result = subprocess.run(
                ['git', 'describe', '--tags', '--always', '--dirty'],
                capture_output=True,
                text=True,
                timeout=1,
                cwd=Path(__file__).parent
            )
            if result.returncode == 0:
                version_info['git_version'] = result.stdout.strip()
    except Exception:
        pass
    
    return version_info


def get_license_text() -> str:
    """Get the license text from LICENSE file.
    
    Returns the full text of the license file if available,
    otherwise returns a generic fallback message.
    """
    # License type constant for fallback
    LICENSE_TYPE = "BSD 3-Clause License"
    
    try:
        license_file = get_resource_path('LICENSE')
        if license_file.exists():
            with open(license_file, 'r') as f:
                return f.read()
    except Exception as e:
        print(f"Warning: Could not read LICENSE file: {e}")
    
    return f"{LICENSE_TYPE}\n\nLicense file not found. Please visit the project repository for license information."


class ConfigManager:
    """Manages configuration settings for the application."""
    
    @staticmethod
    def get_config_dir() -> Path:
        """Get the configuration directory based on the platform."""
        system = platform.system()
        if system == "Windows":
            base_dir = Path(os.environ.get('APPDATA', Path.home()))
        elif system == "Darwin":  # macOS
            base_dir = Path.home() / "Library" / "Application Support"
        else:  # Linux and others
            base_dir = Path(os.environ.get('XDG_CONFIG_HOME', Path.home() / ".config"))
        
        config_dir = base_dir / "zerolog_viewer"
        config_dir.mkdir(parents=True, exist_ok=True)
        return config_dir
    
    @staticmethod
    def get_config_file() -> Path:
        """Get the configuration file path."""
        return ConfigManager.get_config_dir() / "config.json"
    
    @staticmethod
    def get_default_config() -> Dict[str, Any]:
        """Get the default configuration."""
        return {
            "visible_columns": ["time", "level", "message", "url"],
            "window_geometry": "1200x700",
            "level_colors": {
                "debug": "#808080",      # Gray
                "info": "#0066CC",       # Blue
                "warn": "#FF8C00",       # Orange
                "warning": "#FF8C00",    # Orange
                "error": "#CC0000",      # Red
                "fatal": "#8B0000",      # Dark Red
                "panic": "#8B0000"       # Dark Red
            }
        }
    
    @staticmethod
    def load_config() -> Dict[str, Any]:
        """Load configuration from file."""
        config_file = ConfigManager.get_config_file()
        if config_file.exists():
            try:
                with open(config_file, 'r') as f:
                    return json.load(f)
            except Exception as e:
                print(f"Warning: Failed to load config: {e}")
        
        # Return default configuration
        return ConfigManager.get_default_config()
    
    @staticmethod
    def save_config(config: Dict[str, Any]):
        """Save configuration to file."""
        try:
            config_file = ConfigManager.get_config_file()
            with open(config_file, 'w') as f:
                json.dump(config, f, indent=2)
        except Exception as e:
            print(f"Warning: Failed to save config: {e}")


class LogTab:
    """Represents a single tab with log data."""
    
    # Define log level hierarchy for filtering
    LOG_LEVELS = {
        'debug': 0,
        'info': 1,
        'warn': 2,
        'warning': 2,  # Same as warn
        'error': 3,
        'fatal': 4,
        'panic': 4  # Same as fatal
    }
    
    def __init__(self, parent_notebook: ttk.Notebook, filename: str, app_instance):
        """Initialize a log tab."""
        self.parent_notebook = parent_notebook
        self.filename = filename
        self.app = app_instance
        self.logs: List[Dict[str, Any]] = []
        self.filtered_logs: List[Dict[str, Any]] = []
        self.all_logs: List[Dict[str, Any]] = []  # Store all logs before date filtering
        self.columns: List[str] = []
        self.all_columns: List[str] = []  # Store all columns including hidden ones
        self.visible_columns: List[str] = []  # Only columns to display
        self.sort_column: Optional[str] = None
        self.sort_reverse: bool = False
        self.search_debounce_id: Optional[str] = None
        self.page_size = 1000  # Number of items to display at once
        self.current_page = 0
        self.sidebar_visible = False
        self.selected_log = None
        self.level_filter = 'all'  # Default to show all logs
        
        # Get level colors from config
        self.level_colors = self.app.config.get("level_colors", {
            "debug": "#808080",      # Gray
            "info": "#0066CC",       # Blue
            "warn": "#FF8C00",       # Orange
            "warning": "#FF8C00",    # Orange
            "error": "#CC0000",      # Red
            "fatal": "#8B0000",      # Dark Red
            "panic": "#8B0000"       # Dark Red
        })
        
        # Create tab frame
        self.frame = ttk.Frame(parent_notebook)
        # Add close button to tab text
        tab_text = f"{os.path.basename(filename)}  ✕"
        parent_notebook.add(self.frame, text=tab_text)
        
        self._create_tab_ui()
    
    def _create_tab_ui(self):
        """Create the UI for this tab."""
        # Create main paned window (for log list and sidebar)
        self.paned_window = ttk.PanedWindow(self.frame, orient=tk.HORIZONTAL)
        self.paned_window.pack(side=tk.TOP, fill=tk.BOTH, expand=True)
        
        # Left panel for logs
        left_panel = ttk.Frame(self.paned_window)
        self.paned_window.add(left_panel, weight=1)
        
        # Filter frame at top
        filter_frame = ttk.Frame(left_panel, padding="5")
        filter_frame.pack(side=tk.TOP, fill=tk.X)
        
        # Date range filter with date picker buttons
        ttk.Label(filter_frame, text="From:").pack(side=tk.LEFT, padx=2)
        self.date_from_var = tk.StringVar()
        date_from_entry = ttk.Entry(filter_frame, textvariable=self.date_from_var, width=20)
        date_from_entry.pack(side=tk.LEFT, padx=2)
        ttk.Button(filter_frame, text="📅", width=3, command=lambda: self.pick_date('from')).pack(side=tk.LEFT, padx=1)
        
        ttk.Label(filter_frame, text="To:").pack(side=tk.LEFT, padx=2)
        self.date_to_var = tk.StringVar()
        date_to_entry = ttk.Entry(filter_frame, textvariable=self.date_to_var, width=20)
        date_to_entry.pack(side=tk.LEFT, padx=2)
        ttk.Button(filter_frame, text="📅", width=3, command=lambda: self.pick_date('to')).pack(side=tk.LEFT, padx=1)
        
        ttk.Button(filter_frame, text="Apply Date Filter", command=self.apply_date_filter).pack(side=tk.LEFT, padx=2)
        ttk.Button(filter_frame, text="Clear Date Filter", command=self.clear_date_filter).pack(side=tk.LEFT, padx=2)
        
        # Main frame with treeview and scrollbars
        main_frame = ttk.Frame(left_panel)
        main_frame.pack(side=tk.TOP, fill=tk.BOTH, expand=True, padx=5, pady=5)
        
        # Scrollbars
        vsb = ttk.Scrollbar(main_frame, orient="vertical")
        vsb.pack(side=tk.RIGHT, fill=tk.Y)
        
        hsb = ttk.Scrollbar(main_frame, orient="horizontal")
        hsb.pack(side=tk.BOTTOM, fill=tk.X)
        
        # Treeview for displaying logs
        self.tree = ttk.Treeview(main_frame, yscrollcommand=vsb.set, xscrollcommand=hsb.set)
        self.tree.pack(side=tk.LEFT, fill=tk.BOTH, expand=True)
        
        vsb.config(command=self.tree.yview)
        hsb.config(command=self.tree.xview)
        
        # Bind scrolling for lazy loading
        self.tree.bind('<MouseWheel>', self.on_scroll)
        self.tree.bind('<Button-4>', self.on_scroll)
        self.tree.bind('<Button-5>', self.on_scroll)
        
        # Bind single click to show metadata in sidebar
        self.tree.bind('<ButtonRelease-1>', self.on_log_click)
        
        # Bind keyboard navigation to update sidebar
        self.tree.bind('<Up>', self.on_key_navigation)
        self.tree.bind('<Down>', self.on_key_navigation)
        self.tree.bind('<Prior>', self.on_key_navigation)  # Page Up
        self.tree.bind('<Next>', self.on_key_navigation)   # Page Down
        self.tree.bind('<Home>', self.on_key_navigation)
        self.tree.bind('<End>', self.on_key_navigation)
        
        # Bind right-click context menu
        self.tree.bind('<Button-3>', self.show_context_menu)  # Right-click on Windows/Linux
        self.tree.bind('<Button-2>', self.show_context_menu)  # Right-click on macOS (Control+Click)
        
        # Configure tags for level colors
        for level, color in self.level_colors.items():
            self.tree.tag_configure(level, foreground=color)
        
        # Create sidebar frame (initially hidden)
        # Don't set width here - let the paned window manage it
        self.sidebar_frame = ttk.Frame(self.paned_window)
        self.sidebar_visible = False
    
    def pick_date(self, field_type: str):
        """Pick a date and populate the date field."""
        # Get earliest and latest dates from logs
        if not self.all_logs:
            messagebox.showinfo("No Data", "Please load a file first.")
            return
        
        dates = []
        for log in self.all_logs:
            time_str = log.get('time', '')
            if time_str:
                try:
                    dt = datetime.fromisoformat(str(time_str).replace('Z', '+00:00'))
                    dates.append(dt)
                except:
                    pass
        
        if not dates:
            messagebox.showinfo("No Dates", "No valid dates found in logs.")
            return
        
        # Create date picker dialog
        dialog = tk.Toplevel(self.app.root)
        dialog.title(f"Select {'From' if field_type == 'from' else 'To'} Date")
        dialog.transient(self.app.root)
        dialog.grab_set()
        
        # Center dialog over parent window
        dialog.update_idletasks()
        width = 400
        height = 520
        x = self.app.root.winfo_x() + (self.app.root.winfo_width() // 2) - (width // 2)
        y = self.app.root.winfo_y() + (self.app.root.winfo_height() // 2) - (height // 2)
        dialog.geometry(f"{width}x{height}+{x}+{y}")
        
        # Get min and max dates from logs
        min_date = min(dates)
        max_date = max(dates)
        
        # Determine default date:
        # 1. If filter field already has a date, use that
        # 2. Otherwise, use first date for 'from' and last date for 'to'
        current_filter = self.date_from_var.get().strip() if field_type == 'from' else self.date_to_var.get().strip()
        if current_filter:
            try:
                default_date = datetime.fromisoformat(current_filter.replace('Z', '+00:00'))
            except:
                default_date = min_date if field_type == 'from' else max_date
        else:
            default_date = min_date if field_type == 'from' else max_date
        
        # Frame for date/time inputs
        input_frame = ttk.Frame(dialog, padding="20")
        input_frame.pack(fill=tk.BOTH, expand=True)
        
        ttk.Label(input_frame, text="Select Date and Time:", font=('TkDefaultFont', 10, 'bold')).pack(pady=(0, 10))
        
        # Date inputs
        date_frame = ttk.Frame(input_frame)
        date_frame.pack(fill=tk.X, pady=5)
        
        ttk.Label(date_frame, text="Year:").grid(row=0, column=0, sticky='e', padx=5, pady=2)
        year_var = tk.StringVar(value=str(default_date.year))
        year_entry = ttk.Entry(date_frame, textvariable=year_var, width=8)
        year_entry.grid(row=0, column=1, sticky='w', padx=5, pady=2)
        
        ttk.Label(date_frame, text="Month:").grid(row=1, column=0, sticky='e', padx=5, pady=2)
        month_var = tk.StringVar(value=str(default_date.month).zfill(2))
        month_entry = ttk.Entry(date_frame, textvariable=month_var, width=8)
        month_entry.grid(row=1, column=1, sticky='w', padx=5, pady=2)
        
        ttk.Label(date_frame, text="Day:").grid(row=2, column=0, sticky='e', padx=5, pady=2)
        day_var = tk.StringVar(value=str(default_date.day).zfill(2))
        day_entry = ttk.Entry(date_frame, textvariable=day_var, width=8)
        day_entry.grid(row=2, column=1, sticky='w', padx=5, pady=2)
        
        # Time inputs
        ttk.Label(date_frame, text="Hour:").grid(row=3, column=0, sticky='e', padx=5, pady=2)
        hour_var = tk.StringVar(value=str(default_date.hour).zfill(2))
        hour_entry = ttk.Entry(date_frame, textvariable=hour_var, width=8)
        hour_entry.grid(row=3, column=1, sticky='w', padx=5, pady=2)
        
        ttk.Label(date_frame, text="Minute:").grid(row=4, column=0, sticky='e', padx=5, pady=2)
        minute_var = tk.StringVar(value=str(default_date.minute).zfill(2))
        minute_entry = ttk.Entry(date_frame, textvariable=minute_var, width=8)
        minute_entry.grid(row=4, column=1, sticky='w', padx=5, pady=2)
        
        ttk.Label(date_frame, text="Second:").grid(row=5, column=0, sticky='e', padx=5, pady=2)
        second_var = tk.StringVar(value=str(default_date.second).zfill(2))
        second_entry = ttk.Entry(date_frame, textvariable=second_var, width=8)
        second_entry.grid(row=5, column=1, sticky='w', padx=5, pady=2)
        
        # Info label
        info_label = ttk.Label(input_frame, 
                              text=f"Available range:\n{min_date.strftime('%Y-%m-%d %H:%M:%S')}\n to \n{max_date.strftime('%Y-%m-%d %H:%M:%S')}", 
                              font=('TkDefaultFont', 8))
        info_label.pack(pady=10)
        
        # Selected log frame with offset options
        selected_log_frame = ttk.LabelFrame(input_frame, text="Use Selected Log Entry", padding="10")
        selected_log_frame.pack(fill=tk.X, pady=10)
        
        # Time offset selector
        offset_frame = ttk.Frame(selected_log_frame)
        offset_frame.pack(fill=tk.X, pady=5)
        
        ttk.Label(offset_frame, text="Time offset:").pack(side=tk.LEFT, padx=5)
        offset_var = tk.StringVar(value="5 seconds")
        offset_combo = ttk.Combobox(offset_frame, textvariable=offset_var, 
                                    values=["5 seconds", "30 seconds", "1 minute", "5 minutes", "15 minutes", "30 minutes", "1 hour"],
                                    width=15, state="readonly")
        offset_combo.pack(side=tk.LEFT, padx=5)
        
        def use_selected_log():
            """Use the currently selected log entry's timestamp with offset for both From and To fields."""
            if not self.selected_log:
                messagebox.showinfo("No Selection", "Please select a log entry first.", parent=dialog)
                return
            
            time_str = self.selected_log.get('time', '')
            if not time_str:
                messagebox.showinfo("No Time", "Selected log entry has no timestamp.", parent=dialog)
                return
            
            try:
                log_time = datetime.fromisoformat(str(time_str).replace('Z', '+00:00'))
                
                # Parse offset
                offset_str = offset_var.get()
                offset_seconds = 0
                if "second" in offset_str:
                    offset_seconds = int(offset_str.split()[0])
                elif "minute" in offset_str:
                    offset_seconds = int(offset_str.split()[0]) * 60
                elif "hour" in offset_str:
                    offset_seconds = int(offset_str.split()[0]) * 3600
                
                # Apply offset for both From (subtract) and To (add) fields
                from_time = log_time - timedelta(seconds=offset_seconds)
                to_time = log_time + timedelta(seconds=offset_seconds)
                
                # Format dates
                from_date_str = from_time.strftime('%Y-%m-%dT%H:%M:%S') + 'Z'
                to_date_str = to_time.strftime('%Y-%m-%dT%H:%M:%S') + 'Z'
                
                # Set both From and To fields
                self.date_from_var.set(from_date_str)
                self.date_to_var.set(to_date_str)
                
                # Close the dialog
                dialog.destroy()
                
                # Apply the date filter automatically
                self.apply_date_filter()
                
            except Exception as e:
                messagebox.showerror("Error", f"Failed to parse timestamp: {str(e)}", parent=dialog)
        
        ttk.Button(selected_log_frame, text="Use Selected Log", command=use_selected_log).pack(pady=5)
        
        # Show selected log info if available
        if self.selected_log:
            time_str = self.selected_log.get('time', 'N/A')
            msg = self.selected_log.get('message', 'N/A')
            if len(msg) > 40:
                msg = msg[:37] + "..."
            selected_info = ttk.Label(selected_log_frame, 
                                     text=f"Selected: {time_str}\n{msg}",
                                     font=('TkDefaultFont', 8),
                                     foreground='#666666')
            selected_info.pack(pady=(5, 0))
        
        # Button frame
        button_frame = ttk.Frame(dialog)
        button_frame.pack(fill=tk.X, padx=20, pady=10)
        
        def apply_date():
            try:
                year = int(year_var.get())
                month = int(month_var.get())
                day = int(day_var.get())
                hour = int(hour_var.get())
                minute = int(minute_var.get())
                second = int(second_var.get())
                
                selected_date = datetime(year, month, day, hour, minute, second)
                date_str = selected_date.strftime('%Y-%m-%dT%H:%M:%S') + 'Z'
                
                if field_type == 'from':
                    self.date_from_var.set(date_str)
                else:
                    self.date_to_var.set(date_str)
                
                dialog.destroy()
            except ValueError as e:
                messagebox.showerror("Invalid Date", f"Please enter valid date/time values: {str(e)}", parent=dialog)
        
        ttk.Button(button_frame, text="Apply", command=apply_date).pack(side=tk.LEFT, padx=5)
        ttk.Button(button_frame, text="Cancel", command=dialog.destroy).pack(side=tk.LEFT, padx=5)
    
    def on_log_click(self, event):
        """Show metadata sidebar when a log entry is clicked."""
        # Get selected item
        item = self.tree.selection()
        if not item:
            return
        
        # Get the item index
        item_id = item[0]
        item_index = self.tree.index(item_id)
        
        # Get the log entry
        logs_to_display = self.filtered_logs if self.filtered_logs else self.logs
        if item_index >= len(logs_to_display):
            return
        
        log_entry = logs_to_display[item_index]
        self.selected_log = log_entry
        
        # Show sidebar with metadata
        self.show_sidebar()
    
    def on_key_navigation(self, event):
        """Update sidebar when navigating with keyboard."""
        # Schedule update after key event is processed
        self.tree.after(10, self.update_sidebar_from_selection)
    
    def update_sidebar_from_selection(self):
        """Update sidebar based on current selection."""
        item = self.tree.selection()
        if not item:
            return
        
        # Get the item index
        item_id = item[0]
        item_index = self.tree.index(item_id)
        
        # Get the log entry
        logs_to_display = self.filtered_logs if self.filtered_logs else self.logs
        if item_index >= len(logs_to_display):
            return
        
        log_entry = logs_to_display[item_index]
        self.selected_log = log_entry
        
        # Update sidebar if it's visible
        if self.sidebar_visible:
            self.show_sidebar()
    
    def show_sidebar(self):
        """Show the metadata sidebar."""
        if not self.selected_log:
            return
        
        # Add sidebar to paned window if not already shown
        if not self.sidebar_visible:
            # Set initial width before adding to paned window
            self.sidebar_frame.config(width=300)
            # Allow the sidebar to be resizable by user
            self.paned_window.add(self.sidebar_frame, weight=0)
            self.sidebar_visible = True
            # Force the paned window to respect the initial width
            self.paned_window.update_idletasks()
            
            # Create sidebar structure once
            self._create_sidebar_structure()
        
        # Update content without recreating structure
        self._update_sidebar_content()
    
    def _create_sidebar_structure(self):
        """Create the sidebar structure once (called only when sidebar is first shown)."""
        # Create sidebar header
        self.sidebar_header_frame = ttk.Frame(self.sidebar_frame)
        self.sidebar_header_frame.pack(side=tk.TOP, fill=tk.X, padx=5, pady=5)
        
        ttk.Label(self.sidebar_header_frame, text="Log Details", font=('TkDefaultFont', 10, 'bold')).pack(side=tk.LEFT)
        ttk.Button(self.sidebar_header_frame, text="✕", width=3, command=self.hide_sidebar).pack(side=tk.RIGHT)
        
        # Create scrollable frame for metadata
        self.sidebar_canvas = tk.Canvas(self.sidebar_frame)
        self.sidebar_scrollbar = ttk.Scrollbar(self.sidebar_frame, orient="vertical", command=self.sidebar_canvas.yview)
        self.sidebar_scrollable_frame = ttk.Frame(self.sidebar_canvas)
        
        self.sidebar_scrollable_frame.bind(
            "<Configure>",
            lambda e: self.sidebar_canvas.configure(scrollregion=self.sidebar_canvas.bbox("all"))
        )
        
        self.sidebar_canvas.create_window((0, 0), window=self.sidebar_scrollable_frame, anchor="nw", width=self.sidebar_canvas.winfo_reqwidth())
        self.sidebar_canvas.configure(yscrollcommand=self.sidebar_scrollbar.set)
        
        # Bind canvas resize to update text widget widths
        self.sidebar_canvas.bind('<Configure>', self._on_canvas_resize)
        
        # Enable mouse wheel scrolling on the canvas
        self.sidebar_canvas.bind('<MouseWheel>', lambda e: self.sidebar_canvas.yview_scroll(int(-1*(e.delta/120)), "units"))
        self.sidebar_canvas.bind('<Button-4>', lambda e: self.sidebar_canvas.yview_scroll(-1, "units"))  # Linux scroll up
        self.sidebar_canvas.bind('<Button-5>', lambda e: self.sidebar_canvas.yview_scroll(1, "units"))   # Linux scroll down
        
        # Also bind to the scrollable frame to capture events when mouse is over content
        self.sidebar_scrollable_frame.bind('<MouseWheel>', lambda e: self.sidebar_canvas.yview_scroll(int(-1*(e.delta/120)), "units"))
        self.sidebar_scrollable_frame.bind('<Button-4>', lambda e: self.sidebar_canvas.yview_scroll(-1, "units"))
        self.sidebar_scrollable_frame.bind('<Button-5>', lambda e: self.sidebar_canvas.yview_scroll(1, "units"))
        
        self.sidebar_canvas.pack(side=tk.LEFT, fill=tk.BOTH, expand=True, padx=5)
        self.sidebar_scrollbar.pack(side=tk.RIGHT, fill=tk.Y)
    
    def _update_sidebar_content(self):
        """Update the sidebar content with the selected log data."""
        if not hasattr(self, 'sidebar_scrollable_frame'):
            return
        
        # Clear only the content area, not the entire structure
        for widget in self.sidebar_scrollable_frame.winfo_children():
            widget.destroy()
        
        # Reset scroll position to top
        self.sidebar_canvas.yview_moveto(0)
        
        # Add metadata content - show all fields
        # Get system default background color from root window
        default_bg = self.app.root.cget('background')
        
        # Store text widgets for dynamic resizing
        self.sidebar_text_widgets = []
        
        for col in self.all_columns:
            if col in self.selected_log:
                value = self.selected_log[col]
                frame = ttk.Frame(self.sidebar_scrollable_frame)
                frame.pack(fill=tk.X, pady=2, padx=5)
                
                # Use a Label for the field name (non-selectable)
                label = ttk.Label(frame, text=f"{col}:", font=('TkDefaultFont', 8, 'bold'))
                label.pack(anchor='w')
                
                # Check if value is JSON and format it
                formatted_value = self._format_value_if_json(value)
                
                # Use a Text widget for the value to make it selectable
                value_text = tk.Text(frame, wrap=tk.WORD, relief=tk.SOLID,
                                    bg=default_bg, borderwidth=1, 
                                    highlightthickness=0, padx=5, pady=2,
                                    font=('TkDefaultFont', 9))
                value_text.insert('1.0', formatted_value)
                value_text.config(state=tk.DISABLED)
                
                # Add right-click context menu for filtering
                def show_context_menu(event, field_name=col, field_value=formatted_value):
                    context_menu = tk.Menu(value_text, tearoff=0)
                    context_menu.add_command(
                        label="Filter by this field",
                        command=lambda: self.filter_by_field(field_value)
                    )
                    try:
                        context_menu.tk_popup(event.x_root, event.y_root)
                    finally:
                        context_menu.grab_release()
                
                value_text.bind('<Button-3>', show_context_menu)  # Right-click on Windows/Linux
                value_text.bind('<Button-2>', show_context_menu)  # Right-click on macOS
                
                # Calculate initial height based on content
                lines = formatted_value.count('\n') + 1
                initial_height = min(max(1, lines), 15)
                value_text.config(height=initial_height)
                
                # Pack with fill to allow horizontal expansion
                value_text.pack(anchor='w', fill=tk.BOTH, expand=True, pady=2)
                
                # Store reference for dynamic height updates
                self.sidebar_text_widgets.append((value_text, formatted_value))
        
        # Initial height calculation after widgets are mapped (reduced delay)
        self.sidebar_frame.after(50, self._update_all_text_heights)
    
    def _on_canvas_resize(self, event):
        """Handle canvas resize to update text widget widths and heights."""
        if hasattr(self, 'sidebar_canvas') and hasattr(self, 'sidebar_text_widgets'):
            # Update the width of the window in the canvas
            canvas_width = event.width - 20  # Account for scrollbar and padding
            self.sidebar_canvas.itemconfig(1, width=canvas_width)  # Update canvas window width
            
            # Schedule text height updates
            self.sidebar_frame.after(50, self._update_all_text_heights)
    
    def _update_text_height(self, text_widget):
        """Update the height of a text widget based on its content and width."""
        try:
            # Make sure widget is ready
            text_widget.update_idletasks()
            
            # Get the actual content
            content = text_widget.get('1.0', 'end-1c')
            
            if not content:
                text_widget.config(height=1)
                return
            
            # Enable the widget temporarily to measure properly
            state = text_widget.cget('state')
            text_widget.config(state=tk.NORMAL)
            
            # Use the Text widget's count method with '-displaylines' option
            # This counts the number of display lines (including wrapped lines)
            # between two indices
            try:
                display_line_count = text_widget.count('1.0', 'end', 'displaylines')
                # count() returns a tuple with one element or None
                if display_line_count is None or not display_line_count:
                    # Fallback to logical line count
                    display_line_count = int(text_widget.index('end-1c').split('.')[0])
                elif isinstance(display_line_count, tuple):
                    display_line_count = display_line_count[0]
            except (tk.TclError, TypeError):
                # Fallback: count logical lines
                display_line_count = int(text_widget.index('end-1c').split('.')[0])
            
            # Restore state
            text_widget.config(state=state)
            
            # Set height with reasonable limits
            height = max(1, min(display_line_count, 20))  # Min 1, max 20 lines visible
            text_widget.config(height=height)
            
        except (tk.TclError, ValueError, AttributeError):
            # Widget may have been destroyed or not ready
            pass
    
    def _update_all_text_heights(self):
        """Update heights of all text widgets in sidebar."""
        if hasattr(self, 'sidebar_text_widgets'):
            for text_widget, _ in self.sidebar_text_widgets:
                self._update_text_height(text_widget)
    
    def _format_value_if_json(self, value) -> str:
        """Format value as pretty JSON if it's valid JSON, otherwise return as string."""
        # If value is already a dict or list (Python object), format it directly
        if isinstance(value, (dict, list)):
            try:
                return json.dumps(value, indent=2, ensure_ascii=False)
            except (TypeError, ValueError):
                return str(value)
        
        value_str = str(value)
        
        # Try to parse as JSON string
        try:
            # Only try to parse if it looks like JSON (starts with { or [)
            stripped = value_str.strip()
            if stripped.startswith('{') or stripped.startswith('['):
                parsed = json.loads(value_str)
                # Format with indentation
                return json.dumps(parsed, indent=2, ensure_ascii=False)
        except (json.JSONDecodeError, ValueError, TypeError):
            # Not valid JSON, return as-is
            pass
        
        return value_str
    
    def filter_by_field(self, field_value: str):
        """Add field value to search filters."""
        # Get the first empty search field or add a new one if all are filled
        search_field_added = False
        for search_var in self.app.search_fields:
            if not search_var.get().strip():
                search_var.set(field_value)
                search_field_added = True
                break
        
        # If all fields are filled, add a new one
        if not search_field_added:
            self.app.add_search_field()
            self.app.search_fields[-1].set(field_value)
        
        # Trigger search
        self.app.apply_search()
    
    def hide_sidebar(self):
        """Hide the metadata sidebar."""
        if self.sidebar_visible:
            self.paned_window.forget(self.sidebar_frame)
            self.sidebar_visible = False

    def display_logs(self):
        """Display logs in the treeview with pagination for performance."""
        # Clear existing items
        for item in self.tree.get_children():
            self.tree.delete(item)
        
        # Use only visible columns for display
        display_columns = self.visible_columns if self.visible_columns else self.columns
        
        # Configure columns
        self.tree['columns'] = display_columns
        self.tree['show'] = 'headings'
        
        # Configure column headings and widths
        for col in display_columns:
            self.tree.heading(col, text=col, command=lambda c=col: self.sort_by_column(c))
            
            # Calculate automatic width based on column name and content
            max_width = len(col) * 8  # Start with header width
            sample_logs = (self.filtered_logs if self.filtered_logs else self.logs)[:100]
            for log in sample_logs:  # Sample first 100 entries for performance
                value = str(log.get(col, ''))
                max_width = max(max_width, len(value) * 7)
            
            # Set width with reasonable limits
            width = min(max(max_width, 80), 400)
            self.tree.column(col, width=width, minwidth=50, stretch=True)
        
        # Use filtered logs if search is active, otherwise use all logs
        logs_to_display = self.filtered_logs if self.filtered_logs else self.logs
        
        # Display only first page for performance
        end_index = min(self.page_size, len(logs_to_display))
        for log in logs_to_display[:end_index]:
            values = [log.get(col, '') for col in display_columns]
            level = str(log.get('level', '')).lower()
            tag = level if level in self.level_colors else ''
            self.tree.insert('', tk.END, values=values, tags=(tag,))
        
        # Update status
        total = len(logs_to_display)
        if end_index < total:
            self.app.status_var.set(f"Showing {end_index:,} of {total:,} log entries (scroll for more)")
        else:
            self.app.status_var.set(f"Showing all {total:,} log entries")
        self.current_page = 0
    
    def on_scroll(self, event):
        """Load more items when scrolling near bottom."""
        # Check if scrolled near bottom
        if self.tree.yview()[1] > 0.9:  # 90% scrolled
            self.load_more_items()
    
    
    def load_more_items(self):
        """Load more items into the tree for lazy loading."""
        logs_to_display = self.filtered_logs if self.filtered_logs else self.logs
        current_count = len(self.tree.get_children())
        
        if current_count >= len(logs_to_display):
            return  # All items loaded
        
        # Load next page
        start_index = current_count
        end_index = min(start_index + self.page_size, len(logs_to_display))
        
        display_columns = self.visible_columns if self.visible_columns else self.columns
        
        for log in logs_to_display[start_index:end_index]:
            values = [log.get(col, '') for col in display_columns]
            level = str(log.get('level', '')).lower()
            tag = level if level in self.level_colors else ''
            self.tree.insert('', tk.END, values=values, tags=(tag,))
        
        # Update status
        total = len(logs_to_display)
        if end_index < total:
            self.app.status_var.set(f"Showing {end_index:,} of {total:,} log entries (scroll for more)")
        else:
            self.app.status_var.set(f"Showing all {total:,} log entries")
    
    def sort_by_column(self, column: str):
        """Sort the treeview by the specified column."""
        # Toggle sort direction if same column clicked
        if self.sort_column == column:
            self.sort_reverse = not self.sort_reverse
        else:
            self.sort_column = column
            self.sort_reverse = False
        
        # Sort the logs
        def sort_key(log):
            value = log.get(column, '')
            # Try to parse as number or date for proper sorting
            if column == 'time':
                try:
                    return datetime.fromisoformat(str(value).replace('Z', '+00:00'))
                except:
                    return value
            try:
                return float(value)
            except:
                return str(value).lower()
        
        self.logs.sort(key=sort_key, reverse=self.sort_reverse)
        
        # Re-display
        self.display_logs()
        
        # Update status
        direction = "descending" if self.sort_reverse else "ascending"
        self.app.status_var.set(f"Sorted by '{column}' ({direction})")
    
    def apply_level_filter(self, level_filter: str):
        """Apply log level filter."""
        self.level_filter = level_filter
        # Re-apply all filters including multi-search
        search_terms = [var.get().strip() for var in self.app.search_fields if var.get().strip()] if hasattr(self.app, 'search_fields') else []
        search_logic = self.app.search_logic_var.get() if hasattr(self.app, 'search_logic_var') else 'AND'
        self.apply_search_multi(search_terms, search_logic)
    
    def _passes_level_filter(self, log: Dict[str, Any]) -> bool:
        """Check if a log entry passes the level filter."""
        if self.level_filter == 'all':
            return True
        
        log_level = str(log.get('level', '')).lower()
        
        # Get the numeric level of the log entry
        log_level_value = self.LOG_LEVELS.get(log_level, -1)
        
        # If log level is unknown, include it by default
        if log_level_value == -1:
            return True
        
        # Get the filter threshold
        filter_value = self.LOG_LEVELS.get(self.level_filter, 0)
        
        # Include logs at or above the filter level
        return log_level_value >= filter_value
    
    def apply_search(self, search_text: str):
        """Apply search filter to logs, including level filter."""
        search_text = search_text.lower()
        
        if not search_text:
            # Store the currently selected log before clearing search
            selected_log_to_restore = self.selected_log
            
            # Apply level filter only
            if self.level_filter == 'all':
                self.filtered_logs = []
            else:
                self.filtered_logs = [log for log in self.logs if self._passes_level_filter(log)]
            
            self.display_logs()
            
            if self.level_filter == 'all':
                self.app.status_var.set(f"Showing all {len(self.logs):,} log entries")
            else:
                self.app.status_var.set(f"Showing {len(self.filtered_logs):,} of {len(self.logs):,} log entries (level: {self.level_filter}+)")
            
            # Restore selection and scroll to it
            if selected_log_to_restore:
                self.scroll_to_log(selected_log_to_restore)
            return
        
        # Filter logs containing search text in any field AND passing level filter
        self.filtered_logs = []
        for log in self.logs:
            # First check level filter
            if not self._passes_level_filter(log):
                continue
            
            # Then check search text
            for value in log.values():
                if search_text in str(value).lower():
                    self.filtered_logs.append(log)
                    break
        
        self.display_logs()
        
        if self.level_filter == 'all':
            self.app.status_var.set(f"Found {len(self.filtered_logs):,} of {len(self.logs):,} log entries")
        else:
            self.app.status_var.set(f"Found {len(self.filtered_logs):,} of {len(self.logs):,} log entries (level: {self.level_filter}+)")
    
    def apply_search_multi(self, search_terms: List[str], search_logic: str = "AND"):
        """Apply multiple search filters to logs with AND/OR logic, including level filter.
        
        Args:
            search_terms (List[str]): List of search terms to filter by
            search_logic (str): Logic operator 'AND' or 'OR' (default: 'AND')
        """
        # If no search terms, clear search
        if not search_terms:
            # Store the currently selected log before clearing search
            selected_log_to_restore = self.selected_log
            
            # Apply level filter only
            if self.level_filter == 'all':
                self.filtered_logs = []
            else:
                self.filtered_logs = [log for log in self.logs if self._passes_level_filter(log)]
            
            self.display_logs()
            
            if self.level_filter == 'all':
                self.app.status_var.set(f"Showing all {len(self.logs):,} log entries")
            else:
                self.app.status_var.set(f"Showing {len(self.filtered_logs):,} of {len(self.logs):,} log entries (level: {self.level_filter}+)")
            
            # Restore selection and scroll to it
            if selected_log_to_restore:
                self.scroll_to_log(selected_log_to_restore)
            return
        
        # Convert all search terms to lowercase
        search_terms = [term.lower() for term in search_terms]
        
        # Filter logs based on search terms and logic
        self.filtered_logs = []
        for log in self.logs:
            # First check level filter
            if not self._passes_level_filter(log):
                continue
            
            # Convert all log values to lowercase strings
            log_values_str = [str(value).lower() for value in log.values()]
            
            if search_logic == "AND":
                # All search terms must be found in the log
                match = True
                for term in search_terms:
                    term_found = any(term in value for value in log_values_str)
                    if not term_found:
                        match = False
                        break
                if match:
                    self.filtered_logs.append(log)
            else:  # OR logic
                # At least one search term must be found in the log
                match = False
                for term in search_terms:
                    term_found = any(term in value for value in log_values_str)
                    if term_found:
                        match = True
                        break
                if match:
                    self.filtered_logs.append(log)
        
        self.display_logs()
        
        # Build status message
        if len(search_terms) == 1:
            search_desc = f"'{search_terms[0]}'"
        else:
            search_desc = f"{len(search_terms)} terms ({search_logic})"
        
        if self.level_filter == 'all':
            self.app.status_var.set(f"Found {len(self.filtered_logs):,} of {len(self.logs):,} log entries for {search_desc}")
        else:
            self.app.status_var.set(f"Found {len(self.filtered_logs):,} of {len(self.logs):,} log entries for {search_desc} (level: {self.level_filter}+)")
    
    
    def apply_date_filter(self):
        """Apply date range filter to logs."""
        date_from_str = self.date_from_var.get().strip()
        date_to_str = self.date_to_var.get().strip()
        
        if not date_from_str and not date_to_str:
            messagebox.showinfo("Date Filter", "Please specify at least one date (from or to)")
            return
        
        try:
            date_from = None
            date_to = None
            
            if date_from_str:
                date_from = datetime.fromisoformat(date_from_str.replace('Z', '+00:00'))
            
            if date_to_str:
                date_to = datetime.fromisoformat(date_to_str.replace('Z', '+00:00'))
            
            # Filter logs by date range
            filtered = []
            for log in self.all_logs:
                time_str = log.get('time', '')
                if not time_str:
                    continue
                
                try:
                    log_time = datetime.fromisoformat(str(time_str).replace('Z', '+00:00'))
                    
                    if date_from and log_time < date_from:
                        continue
                    if date_to and log_time > date_to:
                        continue
                    
                    filtered.append(log)
                except:
                    # Include logs with unparseable dates
                    filtered.append(log)
            
            self.logs = filtered
            self.filtered_logs = []
            self.display_logs()
            
            date_range = []
            if date_from:
                date_range.append(f"from {date_from_str}")
            if date_to:
                date_range.append(f"to {date_to_str}")
            
            self.app.status_var.set(f"Date filtered: {len(self.logs):,} entries {' '.join(date_range)}")
            
        except Exception as e:
            messagebox.showerror("Date Filter Error", f"Invalid date format: {str(e)}\nUse ISO 8601 format (e.g., 2025-10-20T17:19:16Z)")
    
    def clear_date_filter(self):
        """Clear the date range filter."""
        self.date_from_var.set('')
        self.date_to_var.set('')
        self.logs = self.all_logs.copy()
        self.filtered_logs = []
        self.display_logs()
        self.app.status_var.set(f"Date filter cleared. Showing all {len(self.logs):,} entries")
    
    def scroll_to_log(self, log_entry: Dict[str, Any]):
        """Scroll to and select a specific log entry in the tree view."""
        if not log_entry:
            return
        
        # Get the list being displayed
        logs_to_display = self.filtered_logs if self.filtered_logs else self.logs
        
        # Find the index of this log entry in the displayed logs
        try:
            # Use object identity to find the exact log entry
            log_index = None
            for i, log in enumerate(logs_to_display):
                if log is log_entry:
                    log_index = i
                    break
            
            # If not found by identity, try matching by content
            if log_index is None:
                for i, log in enumerate(logs_to_display):
                    if log == log_entry:
                        log_index = i
                        break
            
            if log_index is not None:
                # Load items up to this index if not yet loaded
                current_count = len(self.tree.get_children())
                if log_index >= current_count:
                    # Load more items to include the target log
                    display_columns = self.visible_columns if self.visible_columns else self.columns
                    for log in logs_to_display[current_count:log_index + 1]:
                        values = [log.get(col, '') for col in display_columns]
                        level = str(log.get('level', '')).lower()
                        tag = level if level in self.level_colors else ''
                        self.tree.insert('', tk.END, values=values, tags=(tag,))
                
                # Get the tree item ID for this index
                children = self.tree.get_children()
                if log_index < len(children):
                    item_id = children[log_index]
                    # Select and scroll to this item
                    self.tree.selection_set(item_id)
                    self.tree.see(item_id)
                    self.tree.focus(item_id)
        except Exception as e:
            # If we can't scroll to the log, just continue without error
            print(f"Warning: Could not scroll to log: {e}")
    
    def show_context_menu(self, event):
        """Show context menu on right-click in the treeview."""
        # Select the item under cursor if not already selected
        item = self.tree.identify_row(event.y)
        if item and item not in self.tree.selection():
            self.tree.selection_set(item)
        
        # Create context menu
        context_menu = tk.Menu(self.tree, tearoff=0)
        
        # Get selected items
        selected_items = self.tree.selection()
        
        if selected_items:
            context_menu.add_command(
                label=f"Export Selected ({len(selected_items)} entries)",
                command=self.export_selected
            )
        
        context_menu.add_command(
            label="Export All Displayed Results",
            command=self.export_displayed
        )
        
        try:
            context_menu.tk_popup(event.x_root, event.y_root)
        finally:
            context_menu.grab_release()
    
    def export_selected(self):
        """Export selected log entries."""
        selected_items = self.tree.selection()
        if not selected_items:
            messagebox.showinfo("No Selection", "No log entries are selected.")
            return
        
        # Get the logs corresponding to selected items
        logs_to_display = self.filtered_logs if self.filtered_logs else self.logs
        selected_logs = []
        
        for item in selected_items:
            item_index = self.tree.index(item)
            if item_index < len(logs_to_display):
                selected_logs.append(logs_to_display[item_index])
        
        if not selected_logs:
            messagebox.showinfo("No Data", "No log entries to export.")
            return
        
        self._export_logs(selected_logs, "selected")
    
    def export_displayed(self):
        """Export all displayed/filtered log entries."""
        logs_to_export = self.filtered_logs if self.filtered_logs else self.logs
        
        if not logs_to_export:
            messagebox.showinfo("No Data", "No log entries to export.")
            return
        
        self._export_logs(logs_to_export, "displayed")
    
    def _export_logs(self, logs: List[Dict[str, Any]], export_type: str):
        """Export logs to a file with format selection.
        
        Args:
            logs: List of log entries to export
            export_type: Type of export ("selected" or "displayed")
        """
        if not logs:
            return
        
        # Ask user for file format and location
        file_types = [
            ("JSONL files", "*.jsonl"),
            ("CSV files", "*.csv"),
            ("JSON files", "*.json"),
            ("All files", "*.*")
        ]
        
        filename = filedialog.asksaveasfilename(
            title=f"Export {export_type} log entries",
            defaultextension=".jsonl",
            filetypes=file_types
        )
        
        if not filename:
            return  # User cancelled
        
        try:
            # Determine format from file extension
            file_ext = os.path.splitext(filename)[1].lower()
            
            if file_ext == '.csv':
                self._export_to_csv(logs, filename)
            elif file_ext == '.json':
                self._export_to_json(logs, filename)
            else:  # Default to JSONL
                self._export_to_jsonl(logs, filename)
            
            messagebox.showinfo(
                "Export Successful",
                f"Exported {len(logs):,} log entries to:\n{filename}"
            )
            self.app.status_var.set(f"Exported {len(logs):,} entries to {os.path.basename(filename)}")
            
        except Exception as e:
            messagebox.showerror("Export Error", f"Failed to export logs: {str(e)}")
    
    def _export_to_jsonl(self, logs: List[Dict[str, Any]], filename: str):
        """Export logs to JSONL format."""
        with open(filename, 'w', encoding='utf-8') as f:
            for log in logs:
                f.write(json.dumps(log, ensure_ascii=False) + '\n')
    
    def _export_to_json(self, logs: List[Dict[str, Any]], filename: str):
        """Export logs to JSON format (array of objects)."""
        with open(filename, 'w', encoding='utf-8') as f:
            json.dump(logs, f, indent=2, ensure_ascii=False)
    
    def _export_to_csv(self, logs: List[Dict[str, Any]], filename: str):
        """Export logs to CSV format."""
        if not logs:
            return
        
        # Get all unique columns from all logs
        all_columns = set()
        for log in logs:
            all_columns.update(log.keys())
        
        # Sort columns with priority (time, level, message first)
        priority_columns = ['time', 'level', 'message']
        sorted_columns = []
        for col in priority_columns:
            if col in all_columns:
                sorted_columns.append(col)
                all_columns.discard(col)
        sorted_columns.extend(sorted(all_columns))
        
        # Write CSV
        with open(filename, 'w', encoding='utf-8', newline='') as f:
            writer = csv.DictWriter(f, fieldnames=sorted_columns, extrasaction='ignore')
            writer.writeheader()
            
            for log in logs:
                # Convert nested objects to JSON strings for CSV
                row = {}
                for col in sorted_columns:
                    value = log.get(col, '')
                    if isinstance(value, (dict, list)):
                        row[col] = json.dumps(value, ensure_ascii=False)
                    else:
                        row[col] = value
                writer.writerow(row)




class ZeroLogViewer:
    """Main application class for the ZeroLog Viewer."""
    
    # Constants
    MIN_SEARCH_FIELDS = 1  # Minimum number of search fields to maintain
    
    def __init__(self, root):
        """Initialize the ZeroLog Viewer application."""
        self.root = root
        
        # Get version information
        self.version_info = get_version_info()
        
        # Set title with version
        title = "ZeroLog Viewer"
        if self.version_info['version'] != 'Unknown':
            title += f" v{self.version_info['version']}"
        if self.version_info['git_version'] != 'Unknown':
            title += f" ({self.version_info['git_version']})"
        self.root.title(title)
        
        # Load configuration
        self.config = ConfigManager.load_config()
        self.root.geometry(self.config.get("window_geometry", "1200x700"))
        
        self.tabs: List[LogTab] = []
        
        # Search fields management
        self.search_fields: List[tk.StringVar] = []  # List of StringVar objects for each search field
        self.search_entries: List[ttk.Entry] = []  # List of Entry widgets
        
        self._create_ui()
        
        # Enable drag and drop if available
        if HAS_DND:
            self.root.drop_target_register(DND_FILES)
            self.root.dnd_bind('<<Drop>>', self.on_drop)
        
        # Save configuration on window close
        self.root.protocol("WM_DELETE_WINDOW", self.on_closing)
        
    def _create_ui(self):
        """Create the user interface."""
        # Menu bar
        menubar = tk.Menu(self.root)
        self.root.config(menu=menubar)
        
        file_menu = tk.Menu(menubar, tearoff=0)
        menubar.add_cascade(label="File", menu=file_menu)
        file_menu.add_command(label="Open JSONL File", command=self.open_file)
        file_menu.add_command(label="Close Current Tab", command=self.close_current_tab)
        file_menu.add_separator()
        file_menu.add_command(label="Export Displayed Results", command=self.export_displayed_results)
        file_menu.add_separator()
        file_menu.add_command(label="Exit", command=self.root.quit)
        
        # Settings menu
        settings_menu = tk.Menu(menubar, tearoff=0)
        menubar.add_cascade(label="Settings", menu=settings_menu)
        settings_menu.add_command(label="Configure Visible Columns...", command=self.configure_columns)
        settings_menu.add_command(label="Configure Level Colors...", command=self.configure_colors)
        settings_menu.add_separator()
        settings_menu.add_command(label="Reset to Default Settings", command=self.reset_to_defaults)
        
        # Help menu
        help_menu = tk.Menu(menubar, tearoff=0)
        menubar.add_cascade(label="Help", menu=help_menu)
        help_menu.add_command(label="About", command=self.show_about)
        
        # Toolbar frame
        toolbar = ttk.Frame(self.root, padding="5")
        toolbar.pack(side=tk.TOP, fill=tk.X)
        
        # Open button
        ttk.Button(toolbar, text="Open File", command=self.open_file).pack(side=tk.LEFT, padx=2)
        
        # Search container frame (will hold multiple search fields)
        self.search_container = ttk.Frame(toolbar)
        self.search_container.pack(side=tk.LEFT, fill=tk.X, expand=False, padx=(10, 0))
        
        # AND/OR logic selector
        ttk.Label(self.search_container, text="Search:").pack(side=tk.LEFT, padx=(0, 2))
        self.search_logic_var = tk.StringVar(value="AND")
        search_logic_combo = ttk.Combobox(
            self.search_container,
            textvariable=self.search_logic_var,
            values=["AND", "OR"],
            width=5,
            state="readonly"
        )
        search_logic_combo.pack(side=tk.LEFT, padx=2)
        search_logic_combo.bind('<<ComboboxSelected>>', lambda event: self.apply_search())
        
        # Frame to hold search field entries
        self.search_fields_frame = ttk.Frame(self.search_container)
        self.search_fields_frame.pack(side=tk.LEFT, fill=tk.X, expand=False)
        
        # Add first search field by default
        self.add_search_field()
        
        # Add/Remove buttons
        ttk.Button(self.search_container, text="+", width=3, command=self.add_search_field).pack(side=tk.LEFT, padx=1)
        ttk.Button(self.search_container, text="-", width=3, command=self.remove_search_field).pack(side=tk.LEFT, padx=1)
        
        # Clear search button
        ttk.Button(self.search_container, text="Clear", command=self.clear_search).pack(side=tk.LEFT, padx=2)
        
        # Log level filter
        ttk.Label(toolbar, text="Level:").pack(side=tk.LEFT, padx=(10, 2))
        self.level_filter_var = tk.StringVar(value="All logs")
        level_filter_combo = ttk.Combobox(
            toolbar, 
            textvariable=self.level_filter_var,
            values=["All logs", "Debug and more", "Info and more", "Warn and more", "Error and more"],
            width=15,
            state="readonly"
        )
        level_filter_combo.pack(side=tk.LEFT, padx=2)
        level_filter_combo.bind('<<ComboboxSelected>>', lambda event: self.apply_level_filter())
        
        # Status bar
        self.status_var = tk.StringVar()
        self.status_var.set("Ready. Open a JSONL file or drag and drop files here.")
        status_bar = ttk.Label(self.root, textvariable=self.status_var, relief=tk.SUNKEN, anchor=tk.W)
        status_bar.pack(side=tk.BOTTOM, fill=tk.X)
        
        # Notebook for tabs
        self.notebook = ttk.Notebook(self.root)
        self.notebook.pack(side=tk.TOP, fill=tk.BOTH, expand=True, padx=5, pady=5)
        self.notebook.bind('<<NotebookTabChanged>>', self.on_tab_changed)
        
        # Bind click event for close button and drag-and-drop
        self.notebook.bind('<Button-1>', self.on_tab_click)
        self.notebook.bind('<ButtonPress-1>', self.on_tab_press)
        self.notebook.bind('<B1-Motion>', self.on_tab_drag)
        self.notebook.bind('<ButtonRelease-1>', self.on_tab_release)
        
        # Variables for drag and drop
        self.drag_start_x = None
        self.drag_start_tab = None
        self.drag_start_tab_x = None
        
        self.search_debounce_id: Optional[str] = None
    
    def on_drop(self, event):
        """Handle drag and drop files."""
        files = self.root.tk.splitlist(event.data)
        valid_files = []
        for file_path in files:
            # Remove curly braces if present (Windows)
            file_path = file_path.strip('{}')
            if os.path.isfile(file_path):
                valid_files.append(file_path)
        
        if valid_files:
            self._handle_multiple_files(valid_files)
    
    def on_tab_changed(self, event):
        """Handle tab change event."""
        # Status bar is now centralized - no need to update from tabs
        pass
    
    def on_tab_click(self, event):
        """Handle click on tab - not used, but kept for potential future use."""
        pass
    
    def on_tab_press(self, event):
        """Handle mouse press on tab for drag start."""
        try:
            clicked_tab = self.notebook.tk.call(self.notebook._w, "identify", "tab", event.x, event.y)
            if clicked_tab != '':
                tab_index = int(clicked_tab)
                self.drag_start_x = event.x
                self.drag_start_tab = tab_index
                
                # Store the initial tab position for close button detection
                tab_coords = self.notebook.bbox(tab_index)
                if tab_coords:
                    self.drag_start_tab_x = tab_coords[0]
            else:
                self.drag_start_x = None
                self.drag_start_tab = None
                self.drag_start_tab_x = None
        except:
            self.drag_start_x = None
            self.drag_start_tab = None
            self.drag_start_tab_x = None
    
    def on_tab_drag(self, event):
        """Handle dragging of tab."""
        if self.drag_start_tab is None or self.drag_start_x is None:
            return
        
        # Check if we've moved enough to consider it a drag (not just a click)
        if abs(event.x - self.drag_start_x) < 10:
            return
        
        try:
            # Get the tab currently under the mouse
            target_tab = self.notebook.tk.call(self.notebook._w, "identify", "tab", event.x, event.y)
            if target_tab != '' and target_tab != self.drag_start_tab:
                target_index = int(target_tab)
                source_index = self.drag_start_tab
                
                # Reorder the tabs
                if abs(target_index - source_index) >= 1:
                    self.reorder_tabs(source_index, target_index)
                    # Update drag start position
                    self.drag_start_tab = target_index
        except:
            pass
    
    def on_tab_release(self, event):
        """Handle mouse release after drag - check for close button click."""
        # Check if this was a click (not a drag) on the close button
        if self.drag_start_tab is not None and self.drag_start_x is not None:
            # If mouse didn't move much, it's a click not a drag
            if abs(event.x - self.drag_start_x) < 10:
                try:
                    # Verify we're still clicking on the same tab
                    clicked_tab = self.notebook.tk.call(self.notebook._w, "identify", "tab", event.x, event.y)
                    if clicked_tab != '' and int(clicked_tab) == self.drag_start_tab:
                        tab_index = self.drag_start_tab
                        
                        # Get the actual bounding box of each tab to find positions
                        # We'll iterate through all tabs to find start and end positions
                        tab_right_edge = 0
                        tab_left_edge = 0
                        
                        for i in range(len(self.notebook.tabs())):
                            tab_text = self.notebook.tab(i, "text")
                            # Use Tk font measure to get actual text width
                            try:
                                # Get the font being used for tabs
                                import tkinter.font as tkfont
                                # ttk.Notebook uses TkDefaultFont typically
                                font = tkfont.nametofont("TkDefaultFont")
                                text_width = font.measure(tab_text)
                                # Add padding (typical padding is around 12-16 pixels per side)
                                tab_width = text_width + 24
                            except:
                                # Fallback to estimation if font measurement fails
                                tab_width = len(tab_text) * 6 + 24
                            
                            if i < tab_index:
                                tab_left_edge += tab_width
                            
                            if i == tab_index:
                                tab_right_edge = tab_left_edge + tab_width
                                break
                        
                        # Calculate click position within the tab
                        click_distance_from_right = tab_right_edge - event.x
                        
                        # Debug output
                        print(f"Click debug: event.x={event.x}, tab_left={tab_left_edge}, tab_right={tab_right_edge}")
                        print(f"Distance from right edge: {click_distance_from_right}")
                        
                        # Only close if clicking within 20 pixels from the right edge
                        if click_distance_from_right >= 0 and click_distance_from_right <= 40:
                            print(f"Closing tab {tab_index}")
                            self.close_tab(tab_index)
                        else:
                            print(f"Not closing - distance from right: {click_distance_from_right}")
                            
                except Exception as e:
                    print(f"Exception in on_tab_release: {e}")
                    import traceback
                    traceback.print_exc()
        
        # Reset drag state
        self.drag_start_x = None
        self.drag_start_tab = None
        self.drag_start_tab_x = None
    
    def reorder_tabs(self, source_index: int, target_index: int):
        """Reorder tabs by moving source to target position."""
        if source_index == target_index:
            return
        
        if 0 <= source_index < len(self.tabs) and 0 <= target_index < len(self.tabs):
            # Move the tab in our list
            tab = self.tabs.pop(source_index)
            self.tabs.insert(target_index, tab)
            
            # Move in the notebook widget
            self.notebook.insert(target_index, self.notebook.tabs()[source_index])
    
    def close_tab(self, tab_index: int):
        """Close a tab at the specified index."""
        if 0 <= tab_index < len(self.tabs):
            self.notebook.forget(tab_index)
            self.tabs.pop(tab_index)
            if not self.tabs:
                self.status_var.set("Ready. Open a JSONL file or drag and drop files here.")
    
    def get_current_tab(self) -> Optional[LogTab]:
        """Get the currently active tab."""
        try:
            current_index = self.notebook.index(self.notebook.select())
            if 0 <= current_index < len(self.tabs):
                return self.tabs[current_index]
        except:
            pass
        return None
    
    def close_current_tab(self):
        """Close the currently active tab."""
        current_tab = self.get_current_tab()
        if current_tab:
            tab_index = self.tabs.index(current_tab)
            self.notebook.forget(tab_index)
            self.tabs.remove(current_tab)
            if not self.tabs:
                self.status_var.set("Ready. Open a JSONL file or drag and drop files here.")
    
    def add_search_field(self):
        """Add a new search field to the search container."""
        search_var = tk.StringVar()
        search_var.trace('w', lambda *args: self.debounced_search())
        
        search_entry = ttk.Entry(self.search_fields_frame, textvariable=search_var, width=20)
        search_entry.pack(side=tk.LEFT, padx=2)
        search_entry.bind('<Return>', lambda event: self.apply_search())
        
        self.search_fields.append(search_var)
        self.search_entries.append(search_entry)
    
    def remove_search_field(self):
        """Remove the last search field from the search container."""
        if len(self.search_fields) > self.MIN_SEARCH_FIELDS:
            # Remove the last search field
            search_var = self.search_fields.pop()
            search_entry = self.search_entries.pop()
            
            # Destroy the widget
            search_entry.destroy()
            
            # Apply search with remaining fields
            self.apply_search()
    
    def debounced_search(self):
        """Debounce search input to avoid too many updates."""
        if self.search_debounce_id:
            self.root.after_cancel(self.search_debounce_id)
        self.search_debounce_id = self.root.after(300, self.apply_search)  # 300ms debounce
    
    def apply_search(self):
        """Apply search to current tab with multiple search terms."""
        current_tab = self.get_current_tab()
        if current_tab:
            # Collect all search terms from search fields
            search_terms = [var.get().strip() for var in self.search_fields if var.get().strip()]
            search_logic = self.search_logic_var.get()
            current_tab.apply_search_multi(search_terms, search_logic)
    
    def clear_search(self):
        """Clear all search filters and remove extra search fields."""
        # Clear all search field values
        for search_var in self.search_fields:
            search_var.set('')
        
        # Remove extra search fields, keeping only the first one
        while len(self.search_fields) > self.MIN_SEARCH_FIELDS:
            search_var = self.search_fields.pop()
            search_entry = self.search_entries.pop()
            search_entry.destroy()
    
    def apply_level_filter(self):
        """Apply log level filter to current tab."""
        current_tab = self.get_current_tab()
        if current_tab:
            # Map display name to internal level name
            level_map = {
                "All logs": "all",
                "Debug and more": "debug",
                "Info and more": "info",
                "Warn and more": "warn",
                "Error and more": "error"
            }
            level_filter = level_map.get(self.level_filter_var.get(), "all")
            current_tab.apply_level_filter(level_filter)
    
    def configure_columns(self):
        """Open dialog to configure visible columns."""
        current_tab = self.get_current_tab()
        if not current_tab:
            messagebox.showinfo("No File Open", "Please open a file first to configure columns.")
            return
        
        if not current_tab.all_columns:
            messagebox.showinfo("No Columns", "No columns available to configure.")
            return
        
        # Create dialog
        dialog = tk.Toplevel(self.root)
        dialog.title("Configure Visible Columns")
        dialog.transient(self.root)
        
        # Center dialog over parent window
        dialog.update_idletasks()
        width = 400
        height = 500
        x = self.root.winfo_x() + (self.root.winfo_width() // 2) - (width // 2)
        y = self.root.winfo_y() + (self.root.winfo_height() // 2) - (height // 2)
        dialog.geometry(f"{width}x{height}+{x}+{y}")
        
        # Instructions
        ttk.Label(dialog, text="Select columns to display:", font=('TkDefaultFont', 10, 'bold')).pack(pady=10)
        
        # Frame with scrollbar
        frame = ttk.Frame(dialog)
        frame.pack(fill=tk.BOTH, expand=True, padx=10, pady=5)
        
        scrollbar = ttk.Scrollbar(frame)
        scrollbar.pack(side=tk.RIGHT, fill=tk.Y)
        
        # Canvas for checkboxes
        canvas = tk.Canvas(frame, yscrollcommand=scrollbar.set)
        canvas.pack(side=tk.LEFT, fill=tk.BOTH, expand=True)
        scrollbar.config(command=canvas.yview)
        
        checkbox_frame = ttk.Frame(canvas)
        canvas.create_window((0, 0), window=checkbox_frame, anchor='nw')
        
        # Create checkbox variables
        checkbox_vars = {}
        for col in current_tab.all_columns:
            var = tk.BooleanVar(value=col in current_tab.visible_columns)
            checkbox_vars[col] = var
            cb = ttk.Checkbutton(checkbox_frame, text=col, variable=var)
            cb.pack(anchor='w', padx=5, pady=2)
        
        # Update scrollregion
        checkbox_frame.update_idletasks()
        canvas.config(scrollregion=canvas.bbox('all'))
        
        # Button frame
        button_frame = ttk.Frame(dialog)
        button_frame.pack(fill=tk.X, padx=10, pady=10)
        
        def apply_changes():
            # Update visible columns
            selected_columns = [col for col, var in checkbox_vars.items() if var.get()]
            if not selected_columns:
                messagebox.showwarning("No Columns Selected", "Please select at least one column to display.")
                return
            
            # Update tab's visible columns
            current_tab.visible_columns = selected_columns
            
            # Save to config
            self.config["visible_columns"] = selected_columns
            ConfigManager.save_config(self.config)
            
            # Refresh display
            current_tab.display_logs()
            
            dialog.destroy()
        
        ttk.Button(button_frame, text="Apply", command=apply_changes).pack(side=tk.LEFT, padx=5)
        ttk.Button(button_frame, text="Cancel", command=dialog.destroy).pack(side=tk.LEFT, padx=5)
    
    def configure_colors(self):
        """Open dialog to configure level colors."""
        # Create dialog
        dialog = tk.Toplevel(self.root)
        dialog.title("Configure Level Colors")
        dialog.transient(self.root)
        
        # Center dialog over parent window
        dialog.update_idletasks()
        width = 400
        height = 400
        x = self.root.winfo_x() + (self.root.winfo_width() // 2) - (width // 2)
        y = self.root.winfo_y() + (self.root.winfo_height() // 2) - (height // 2)
        dialog.geometry(f"{width}x{height}+{x}+{y}")
        
        # Instructions
        ttk.Label(dialog, text="Select colors for log levels:", font=('TkDefaultFont', 10, 'bold')).pack(pady=10)
        
        # Frame for color pickers
        color_frame = ttk.Frame(dialog)
        color_frame.pack(fill=tk.BOTH, expand=True, padx=10, pady=5)
        
        # Get current colors
        current_colors = self.config.get("level_colors", {
            "debug": "#808080",      # Gray
            "info": "#0066CC",       # Blue
            "warn": "#FF8C00",       # Orange
            "warning": "#FF8C00",    # Orange
            "error": "#CC0000",      # Red
            "fatal": "#8B0000",      # Dark Red
            "panic": "#8B0000"       # Dark Red
        })
        
        # Store color variables
        color_vars = {}
        color_buttons = {}
        
        levels = ["debug", "info", "warn", "warning", "error", "fatal", "panic"]
        
        for i, level in enumerate(levels):
            frame = ttk.Frame(color_frame)
            frame.pack(fill=tk.X, pady=5)
            
            ttk.Label(frame, text=f"{level}:", width=10).pack(side=tk.LEFT, padx=5)
            
            color_var = tk.StringVar(value=current_colors.get(level, "#000000"))
            color_vars[level] = color_var
            
            color_button = tk.Button(frame, text="  ", width=5, 
                                    bg=color_var.get(),
                                    command=lambda l=level: self.pick_color(l, color_vars, color_buttons))
            color_button.pack(side=tk.LEFT, padx=5)
            color_buttons[level] = color_button
            
            ttk.Label(frame, textvariable=color_var).pack(side=tk.LEFT, padx=5)
        
        # Button frame
        button_frame = ttk.Frame(dialog)
        button_frame.pack(fill=tk.X, padx=10, pady=10)
        
        def apply_changes():
            # Update colors in config
            new_colors = {level: var.get() for level, var in color_vars.items()}
            self.config["level_colors"] = new_colors
            ConfigManager.save_config(self.config)
            
            # Update all open tabs
            for tab in self.tabs:
                tab.level_colors = new_colors
                # Reconfigure tags
                for level, color in new_colors.items():
                    tab.tree.tag_configure(level, foreground=color)
                # Refresh display
                tab.display_logs()
            
            dialog.destroy()
        
        ttk.Button(button_frame, text="Apply", command=apply_changes).pack(side=tk.LEFT, padx=5)
        ttk.Button(button_frame, text="Cancel", command=dialog.destroy).pack(side=tk.LEFT, padx=5)
    
    def pick_color(self, level, color_vars, color_buttons):
        """Pick a color for a level."""
        from tkinter import colorchooser
        color = colorchooser.askcolor(title=f"Choose color for {level}", 
                                       initialcolor=color_vars[level].get())
        if color[1]:  # color[1] is the hex value
            color_vars[level].set(color[1])
            color_buttons[level].config(bg=color[1])
    
    def reset_to_defaults(self):
        """Reset all settings to default values."""
        # Ask for confirmation
        result = messagebox.askyesno(
            "Reset to Default Settings",
            "This will reset all settings to their default values:\n\n"
            "- Visible columns\n"
            "- Level colors\n"
            "- Window geometry\n\n"
            "Do you want to continue?"
        )
        
        if not result:
            return
        
        # Reset to default configuration
        self.config = ConfigManager.get_default_config()
        ConfigManager.save_config(self.config)
        
        # Apply new settings to all open tabs
        for tab in self.tabs:
            # Update level colors
            tab.level_colors = self.config["level_colors"]
            # Reconfigure tags
            for level, color in tab.level_colors.items():
                tab.tree.tag_configure(level, foreground=color)
            
            # Update visible columns if applicable
            default_visible = self.config["visible_columns"]
            tab.visible_columns = [col for col in default_visible if col in tab.all_columns]
            if not tab.visible_columns:
                tab.visible_columns = tab.all_columns.copy()
            
            # Refresh display
            tab.display_logs()
        
        # Reset window geometry
        self.root.geometry(self.config["window_geometry"])
        
        # Show confirmation message
        messagebox.showinfo("Settings Reset", "All settings have been reset to default values.")
        self.status_var.set("Settings reset to defaults")
    
    def show_about(self):
        """Show About dialog with author and license information."""
        # Create dialog
        dialog = tk.Toplevel(self.root)
        dialog.title("About ZeroLog Viewer")
        dialog.transient(self.root)
        dialog.resizable(False, False)
        
        # Center dialog over parent window
        dialog.update_idletasks()
        width = 450
        height = 350
        x = self.root.winfo_x() + (self.root.winfo_width() // 2) - (width // 2)
        y = self.root.winfo_y() + (self.root.winfo_height() // 2) - (height // 2)
        dialog.geometry(f"{width}x{height}+{x}+{y}")
        
        # Content frame
        content_frame = ttk.Frame(dialog, padding="20")
        content_frame.pack(fill=tk.BOTH, expand=True)
        
        # Title
        ttk.Label(content_frame, text="ZeroLog Viewer", 
                 font=('TkDefaultFont', 16, 'bold')).pack(pady=(0, 10))
        
        # Version information
        version_text = f"Version {self.version_info['version']}"
        if self.version_info['git_version'] != 'Unknown':
            version_text += f"\nGit: {self.version_info['git_version']}"
        ttk.Label(content_frame, text=version_text,
                 font=('TkDefaultFont', 9),
                 justify=tk.CENTER).pack(pady=(0, 5))
        
        # Description
        ttk.Label(content_frame, 
                 text="A cross-platform GUI application for viewing\nand analyzing JSONL log files",
                 font=('TkDefaultFont', 10),
                 justify=tk.CENTER).pack(pady=(0, 20))
        
        # Author
        ttk.Label(content_frame, text="Author:", 
                 font=('TkDefaultFont', 9, 'bold')).pack(anchor='w')
        ttk.Label(content_frame, text="Adrian Shajkofci", 
                 font=('TkDefaultFont', 9)).pack(anchor='w', pady=(0, 10))
        
        # GitHub link
        ttk.Label(content_frame, text="GitHub Repository:", 
                 font=('TkDefaultFont', 9, 'bold')).pack(anchor='w')
        
        # Create clickable link
        github_link = tk.Label(content_frame, 
                              text="https://github.com/ashajkofci/zerolog_viewer",
                              font=('TkDefaultFont', 9, 'underline'),
                              foreground='blue',
                              cursor='hand2')
        github_link.pack(anchor='w', pady=(0, 10))
        github_link.bind('<Button-1>', lambda e: self.open_url('https://github.com/ashajkofci/zerolog_viewer'))
        
        # License
        ttk.Label(content_frame, text="License:", 
                 font=('TkDefaultFont', 9, 'bold')).pack(anchor='w')
        
        # License info with view button
        license_frame = ttk.Frame(content_frame)
        license_frame.pack(anchor='w', fill=tk.X, pady=(0, 20))
        
        ttk.Label(license_frame, text="BSD 3-Clause License", 
                 font=('TkDefaultFont', 9)).pack(side=tk.LEFT)
        ttk.Button(license_frame, text="View License", 
                  command=self.show_license).pack(side=tk.LEFT, padx=(10, 0))
        
        # Close button
        ttk.Button(content_frame, text="Close", command=dialog.destroy).pack(pady=(10, 0))
    
    def show_license(self):
        """Show the full license text in a new window."""
        # Create dialog
        dialog = tk.Toplevel(self.root)
        dialog.title("License - ZeroLog Viewer")
        dialog.transient(self.root)
        
        # Center dialog over parent window
        dialog.update_idletasks()
        width = 600
        height = 500
        x = self.root.winfo_x() + (self.root.winfo_width() // 2) - (width // 2)
        y = self.root.winfo_y() + (self.root.winfo_height() // 2) - (height // 2)
        dialog.geometry(f"{width}x{height}+{x}+{y}")
        
        # Content frame
        content_frame = ttk.Frame(dialog, padding="10")
        content_frame.pack(fill=tk.BOTH, expand=True)
        
        # Title
        ttk.Label(content_frame, text="BSD 3-Clause License", 
                 font=('TkDefaultFont', 12, 'bold')).pack(pady=(0, 10))
        
        # Text widget with scrollbar for license
        text_frame = ttk.Frame(content_frame)
        text_frame.pack(fill=tk.BOTH, expand=True)
        
        scrollbar = ttk.Scrollbar(text_frame)
        scrollbar.pack(side=tk.RIGHT, fill=tk.Y)
        
        license_text = tk.Text(text_frame, wrap=tk.WORD, yscrollcommand=scrollbar.set,
                              font=('TkFixedFont', 9), padx=10, pady=10)
        license_text.pack(side=tk.LEFT, fill=tk.BOTH, expand=True)
        scrollbar.config(command=license_text.yview)
        
        # Insert license text
        license_content = get_license_text()
        license_text.insert('1.0', license_content)
        license_text.config(state=tk.DISABLED)
        
        # Close button
        ttk.Button(content_frame, text="Close", command=dialog.destroy).pack(pady=(10, 0))
    
    def open_url(self, url: str):
        """Open URL in default web browser."""
        import webbrowser
        webbrowser.open(url)
    
    def on_closing(self):
        """Handle window closing event."""
        # Save window geometry
        self.config["window_geometry"] = self.root.geometry()
        ConfigManager.save_config(self.config)
        self.root.destroy()
    
    def open_file(self):
        """Open a JSONL file dialog and load the file."""
        filenames = filedialog.askopenfilenames(
            title="Open JSONL File(s)",
            filetypes=[
                ("All supported", "*.jsonl *.json *.log *.log.gz *.gz"),
                ("JSONL files", "*.jsonl"),
                ("JSON files", "*.json"),
                ("Log files", "*.log"),
                ("Gzip files", "*.gz"),
                ("All files", "*.*")
            ]
        )
        
        if filenames:
            self._handle_multiple_files(list(filenames))
    
    def _handle_multiple_files(self, filenames: List[str]):
        """Handle opening multiple files - ask user if they want to merge or open separately."""
        if not filenames:
            return
        
        # If only one file, just load it normally
        if len(filenames) == 1:
            self.load_file(filenames[0])
            return
        
        # Ask user what to do with multiple files
        dialog = tk.Toplevel(self.root)
        dialog.title("Multiple Files Selected")
        dialog.transient(self.root)
        dialog.grab_set()
        
        # Center dialog over parent window
        dialog.update_idletasks()
        width = 500
        height = 200
        x = self.root.winfo_x() + (self.root.winfo_width() // 2) - (width // 2)
        y = self.root.winfo_y() + (self.root.winfo_height() // 2) - (height // 2)
        dialog.geometry(f"{width}x{height}+{x}+{y}")
        
        # Message
        message_frame = ttk.Frame(dialog, padding="20")
        message_frame.pack(fill=tk.BOTH, expand=True)
        
        ttk.Label(message_frame, 
                 text=f"You have selected {len(filenames)} files.",
                 font=('TkDefaultFont', 10, 'bold')).pack(pady=(0, 10))
        
        ttk.Label(message_frame, 
                 text="How would you like to open them?",
                 font=('TkDefaultFont', 10)).pack(pady=(0, 20))
        
        # Store user choice
        user_choice = {'action': None}
        
        def on_merge():
            user_choice['action'] = 'merge'
            dialog.destroy()
        
        def on_separate():
            user_choice['action'] = 'separate'
            dialog.destroy()
        
        def on_cancel():
            user_choice['action'] = 'cancel'
            dialog.destroy()
        
        # Buttons
        button_frame = ttk.Frame(message_frame)
        button_frame.pack(fill=tk.X, pady=10)
        
        ttk.Button(button_frame, text="Merge into One Tab", 
                  command=on_merge, width=20).pack(side=tk.LEFT, padx=5, expand=True)
        ttk.Button(button_frame, text="Open in Separate Tabs", 
                  command=on_separate, width=20).pack(side=tk.LEFT, padx=5, expand=True)
        
        ttk.Button(message_frame, text="Cancel", 
                  command=on_cancel).pack(pady=(10, 0))
        
        # Wait for dialog to close
        self.root.wait_window(dialog)
        
        # Handle user choice
        if user_choice['action'] == 'merge':
            self.load_merged_files(filenames)
        elif user_choice['action'] == 'separate':
            for filename in filenames:
                self.load_file(filename)
    
    def load_file(self, filename: str):
        """Load and parse a JSONL file in a new tab."""
        # Check if file is already open
        for tab in self.tabs:
            if tab.filename == filename:
                # Switch to existing tab
                tab_index = self.tabs.index(tab)
                self.notebook.select(tab_index)
                return
        
        # Create new tab
        tab = LogTab(self.notebook, filename, self)
        self.tabs.append(tab)
        
        # Load file in background thread
        self.status_var.set(f"Loading {os.path.basename(filename)}...")
        self.root.update_idletasks()
        
        thread = threading.Thread(target=self._load_file_thread, args=(tab, filename))
        thread.daemon = True
        thread.start()
    
    def _load_file_thread(self, tab: LogTab, filename: str):
        """Load file in background thread for better performance."""
        try:
            logs = []
            columns = set()
            
            # Check if file is gzipped
            is_gzipped = filename.endswith('.gz')
            
            # Read and parse JSONL file with streaming for large files
            if is_gzipped:
                file_handle = gzip.open(filename, 'rt', encoding='utf-8')
            else:
                file_handle = open(filename, 'r', encoding='utf-8')
            
            try:
                line_num = 0
                for line in file_handle:
                    line = line.strip()
                    if line:
                        try:
                            log_entry = json.loads(line)
                            logs.append(log_entry)
                            
                            # Collect all unique column names
                            columns.update(log_entry.keys())
                            
                            line_num += 1
                            
                            # Update status periodically
                            if line_num % 10000 == 0:
                                self.root.after(0, lambda n=line_num: self.status_var.set(
                                    f"Loading {os.path.basename(filename)}... ({n:,} entries)"
                                ))
                        except json.JSONDecodeError as e:
                            print(f"Warning: Skipping invalid JSON on line {line_num}: {e}")
            finally:
                file_handle.close()
            
            if not logs:
                self.root.after(0, lambda: messagebox.showwarning("No Data", "No valid log entries found in the file."))
                self.root.after(0, lambda: self.close_current_tab())
                return
            
            # Sort columns: time first, level second, then others alphabetically
            priority_columns = ['time', 'level', 'message']
            sorted_columns = []
            for col in priority_columns:
                if col in columns:
                    sorted_columns.append(col)
                    columns.discard(col)
            sorted_columns.extend(sorted(columns))
            
            tab.columns = sorted_columns
            tab.all_columns = sorted_columns.copy()  # Store all columns
            
            # Set visible columns from config (default to time, level, message, url)
            default_visible = ['time', 'level', 'message', 'url']
            config_visible = self.config.get("visible_columns", default_visible)
            # Only use columns that exist in this file
            tab.visible_columns = [col for col in config_visible if col in tab.all_columns]
            # If no visible columns match, use defaults that exist
            if not tab.visible_columns:
                tab.visible_columns = [col for col in default_visible if col in tab.all_columns]
            # If still empty, show all columns
            if not tab.visible_columns:
                tab.visible_columns = tab.all_columns.copy()
            
            tab.all_logs = logs
            tab.logs = logs.copy()
            
            # Index by time (sort logs by time)
            tab.logs.sort(key=lambda x: x.get('time', ''))
            
            # Display the logs on main thread
            self.root.after(0, lambda: self._finalize_load(tab))
            
        except Exception as e:
            self.root.after(0, lambda: messagebox.showerror("Error", f"Failed to load file: {str(e)}"))
            self.root.after(0, lambda: self.close_current_tab())
    
    def _finalize_load(self, tab: LogTab):
        """Finalize loading on the main thread."""
        tab.display_logs()
        self.status_var.set(f"Loaded {len(tab.logs):,} log entries from {os.path.basename(tab.filename)}")
    
    def load_merged_files(self, filenames: List[str]):
        """Load and merge multiple files into a single tab."""
        if not filenames:
            return
        
        # Create a merged filename for the tab
        if len(filenames) == 2:
            merged_name = f"{os.path.basename(filenames[0])} + {os.path.basename(filenames[1])}"
        else:
            merged_name = f"{len(filenames)} merged files"
        
        # Check if merged tab already exists with this name
        for tab in self.tabs:
            if tab.filename == merged_name:
                # Switch to existing tab
                tab_index = self.tabs.index(tab)
                self.notebook.select(tab_index)
                return
        
        # Create new tab
        tab = LogTab(self.notebook, merged_name, self)
        self.tabs.append(tab)
        
        # Load files in background thread
        self.status_var.set(f"Loading and merging {len(filenames)} files...")
        self.root.update_idletasks()
        
        thread = threading.Thread(target=self._load_merged_files_thread, args=(tab, filenames))
        thread.daemon = True
        thread.start()
    
    def _load_merged_files_thread(self, tab: LogTab, filenames: List[str]):
        """Load and merge multiple files in background thread."""
        try:
            all_logs = []
            columns = set()
            
            for file_idx, filename in enumerate(filenames):
                # Update status
                self.root.after(0, lambda f=filename, idx=file_idx: self.status_var.set(
                    f"Loading file {idx + 1}/{len(filenames)}: {os.path.basename(f)}..."
                ))
                
                # Check if file is gzipped
                is_gzipped = filename.endswith('.gz')
                
                # Read and parse JSONL file
                if is_gzipped:
                    file_handle = gzip.open(filename, 'rt', encoding='utf-8')
                else:
                    file_handle = open(filename, 'r', encoding='utf-8')
                
                try:
                    line_num = 0
                    for line in file_handle:
                        line = line.strip()
                        if line:
                            try:
                                log_entry = json.loads(line)
                                all_logs.append(log_entry)
                                
                                # Collect all unique column names
                                columns.update(log_entry.keys())
                                
                                line_num += 1
                                
                                # Update status periodically
                                if line_num % 10000 == 0:
                                    self.root.after(0, lambda n=line_num, f=filename: self.status_var.set(
                                        f"Loading {os.path.basename(f)}... ({n:,} entries)"
                                    ))
                            except json.JSONDecodeError as e:
                                print(f"Warning: Skipping invalid JSON in {filename} on line {line_num}: {e}")
                finally:
                    file_handle.close()
            
            if not all_logs:
                self.root.after(0, lambda: messagebox.showwarning("No Data", "No valid log entries found in the files."))
                self.root.after(0, lambda: self.close_current_tab())
                return
            
            # Sort columns: time first, level second, then others alphabetically
            priority_columns = ['time', 'level', 'message']
            sorted_columns = []
            for col in priority_columns:
                if col in columns:
                    sorted_columns.append(col)
                    columns.discard(col)
            sorted_columns.extend(sorted(columns))
            
            tab.columns = sorted_columns
            tab.all_columns = sorted_columns.copy()
            
            # Set visible columns from config
            default_visible = ['time', 'level', 'message', 'url']
            config_visible = self.config.get("visible_columns", default_visible)
            tab.visible_columns = [col for col in config_visible if col in tab.all_columns]
            if not tab.visible_columns:
                tab.visible_columns = [col for col in default_visible if col in tab.all_columns]
            if not tab.visible_columns:
                tab.visible_columns = tab.all_columns.copy()
            
            tab.all_logs = all_logs
            tab.logs = all_logs.copy()
            
            # Sort by time
            tab.logs.sort(key=lambda x: x.get('time', ''))
            
            # Display on main thread
            self.root.after(0, lambda: self._finalize_merged_load(tab, len(filenames)))
            
        except Exception as e:
            self.root.after(0, lambda: messagebox.showerror("Error", f"Failed to load files: {str(e)}"))
            self.root.after(0, lambda: self.close_current_tab())
    
    def _finalize_merged_load(self, tab: LogTab, file_count: int):
        """Finalize merged load on the main thread."""
        tab.display_logs()
        self.status_var.set(f"Loaded and merged {len(tab.logs):,} log entries from {file_count} files")
    
    def export_displayed_results(self):
        """Export displayed results from the current tab."""
        current_tab = self.get_current_tab()
        if not current_tab:
            messagebox.showinfo("No File Open", "Please open a file first.")
            return
        
        current_tab.export_displayed()
    
def main():
    """Main entry point for the application."""
    if HAS_DND:
        root = TkinterDnD.Tk()
    else:
        root = tk.Tk()
    
    app = ZeroLogViewer(root)
    root.mainloop()


if __name__ == "__main__":
    main()<|MERGE_RESOLUTION|>--- conflicted
+++ resolved
@@ -23,9 +23,7 @@
 from pathlib import Path
 import subprocess
 import gzip
-<<<<<<< HEAD
 import csv
-=======
 import sys
 
 
@@ -45,7 +43,6 @@
         base_path = Path(__file__).parent
     
     return base_path / relative_path
->>>>>>> 5fa7a822
 
 
 def get_version_info() -> Dict[str, str]:
